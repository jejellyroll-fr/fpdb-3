#    Copyright 2008-2011, Carl Gherardi
#
#    This program is free software; you can redistribute it and/or modify
#    it under the terms of the GNU General Public License as published by
#    the Free Software Foundation; either version 2 of the License, or
#    (at your option) any later version.
#
#    This program is distributed in the hope that it will be useful,
#    but WITHOUT ANY WARRANTY; without even the implied warranty of
#    MERCHANTABILITY or FITNESS FOR A PARTICULAR PURPOSE. See the
#    GNU General Public License for more details.
#
#    You should have received a copy of the GNU General Public License
#    along with this program; if not, write to the Free Software
#    Foundation, Inc., 59 Temple Place, Suite 330, Boston, MA 02111-1307 USA
########################################################################

"""PokerStars hand history converter for FPDB.

This module provides functionality to parse PokerStars hand history files
and convert them into FPDB database format. It supports multiple PokerStars
skins including .COM, .FR, .IT, .ES, .PT, .EU, and .DE variants.

The converter handles various game types including Hold'em, Omaha, Stud,
Draw games, and tournaments across different betting structures.
"""

# TODO(@fpdb): straighten out discards for draw games

import datetime
import re
from decimal import Decimal
from pathlib import Path
from typing import TYPE_CHECKING, ClassVar

from HandHistoryConverter import FpdbHandPartial, FpdbParseError, HandHistoryConverter
from loggingFpdb import get_logger

if TYPE_CHECKING:
    from Hand import Hand

# PokerStars HH Format
log = get_logger("pokerstars_parser")

# Site ID constants
SITE_POKERSTARS_COM = 32
SITE_POKERSTARS_FR = 33
SITE_POKERSTARS_IT = 34
SITE_POKERSTARS_ES = 35
SITE_POKERSTARS_PT = 36
SITE_POKERSTARS_EU = 37
SITE_POKERSTARS_DE = 130
SITE_BOVADA = 19
SITE_MERGE = 26
STUD_HOLE_CARDS_COUNT = 3

# PokerStars skin ID mapping
POKERSTARS_SKIN_IDS = {
    "PokerStars.COM": SITE_POKERSTARS_COM,
    "PokerStars.FR": SITE_POKERSTARS_FR,
    "PokerStars.IT": SITE_POKERSTARS_IT,
    "PokerStars.ES": SITE_POKERSTARS_ES,
    "PokerStars.PT": SITE_POKERSTARS_PT,
    "PokerStars.EU": SITE_POKERSTARS_EU,
    "PokerStars.DE": SITE_POKERSTARS_DE,
}

# Path patterns for skin detection
POKERSTARS_PATH_PATTERNS = [
    ("pokerstars.fr", "PokerStars.FR"),
    ("pokerstars.it", "PokerStars.IT"),
    ("pokerstars.es", "PokerStars.ES"),
    ("pokerstars.pt", "PokerStars.PT"),
    ("pokerstars.eu", "PokerStars.EU"),
    ("pokerstars.de", "PokerStars.DE"),
    ("pokerstars.com", "PokerStars.COM"),
    ("pokerstarsfr", "PokerStars.FR"),
    ("pokerstarsit", "PokerStars.IT"),
    ("pokerstarses", "PokerStars.ES"),
    ("pokerstarspt", "PokerStars.PT"),
    ("pokerstarseu", "PokerStars.EU"),
    ("pokerstarsde", "PokerStars.DE"),
    ("pokerstarscom", "PokerStars.COM"),
]

# Hero name suffixes for skin detection
POKERSTARS_HERO_SUFFIXES = [
    (".fr", "_fr", "PokerStars.FR"),
    (".it", "_it", "PokerStars.IT"),
    (".es", "_es", "PokerStars.ES"),
    (".pt", "_pt", "PokerStars.PT"),
    (".eu", "_eu", "PokerStars.EU"),
    (".de", "_de", "PokerStars.DE"),
    (".com", "_com", "PokerStars.COM"),
]

# Regex patterns for parsing poker hand phases
PREFLOP_PATTERN = (
    r"\*\*\* HOLE CARDS \*\*\*(?P<PREFLOP>(.+(?P<FLOPET>\[\S\S\]))?" r".+(?=\*\*\* (FIRST\s)?FLOP \*\*\*)|.+)"
)
FLOP_PATTERN = (
    r"(\*\*\* FLOP \*\*\*(?P<FLOP> (\[\S\S\] )?\[(\S\S ?)?\S\S \S\S\]" r".+(?=\*\*\* (FIRST\s)?TURN \*\*\*)|.+))?"
)
TURN_PATTERN = r"(\*\*\* TURN \*\*\* \[\S\S \S\S \S\S] (?P<TURN>\[\S\S\]" r".+(?=\*\*\* (FIRST\s)?RIVER \*\*\*)|.+))?"
RIVER_PATTERN = r"(\*\*\* RIVER \*\*\* \[\S\S \S\S \S\S \S\S] (?P<RIVER>\[\S\S\].+))?"
FIRST_FLOP_PATTERN = (
    r"(\*\*\* FIRST FLOP \*\*\*(?P<FLOP1> (\[\S\S\] )?\[(\S\S ?)?\S\S \S\S\]" r".+(?=\*\*\* FIRST TURN \*\*\*)|.+))?"
)
FIRST_TURN_PATTERN = (
    r"(\*\*\* FIRST TURN \*\*\* \[\S\S \S\S \S\S] (?P<TURN1>\[\S\S\]" r".+(?=\*\*\* FIRST RIVER \*\*\*)|.+))?"
)
FIRST_RIVER_PATTERN = (
    r"(\*\*\* FIRST RIVER \*\*\* \[\S\S \S\S \S\S \S\S] (?P<RIVER1>\[\S\S\]"
    r".+?(?=\*\*\* SECOND (FLOP|TURN|RIVER) \*\*\*)|.+))?"
)
SECOND_FLOP_PATTERN = (
    r"(\*\*\* SECOND FLOP \*\*\*(?P<FLOP2> (\[\S\S\] )?\[\S\S ?\S\S \S\S\]" r".+(?=\*\*\* SECOND TURN \*\*\*)|.+))?"
)
SECOND_TURN_PATTERN = (
    r"(\*\*\* SECOND TURN \*\*\* \[\S\S \S\S \S\S] (?P<TURN2>\[\S\S\]" r".+(?=\*\*\* SECOND RIVER \*\*\*)|.+))?"
)
SECOND_RIVER_PATTERN = r"(\*\*\* SECOND RIVER \*\*\* \[\S\S \S\S \S\S \S\S] (?P<RIVER2>\[\S\S\].+))?"

# Run-it-twice patterns for split pots
RIT_PREFLOP_PATTERN = r"\*\*\* HOLE CARDS \*\*\*(?P<PREFLOP>.+(?=\*\*\* FIRST\sFLOP \*\*\*)|.+)"
RIT_FIRST_FLOP_PATTERN = (
    r"(\*\*\* FIRST FLOP \*\*\* (?P<FLOP1>\[(\S\S ?)?\S\S \S\S\]" r".+(?=\*\*\* SECOND\sFLOP \*\*\*)|.+))?"
)
RIT_SECOND_FLOP_PATTERN = (
    r"(\*\*\* SECOND FLOP \*\*\* (?P<FLOP2>\[(\S\S ?)?\S\S \S\S\]" r".+(?=\*\*\* FIRST\sTURN \*\*\*)|.+))?"
)
RIT_FIRST_TURN_PATTERN = (
    r"(\*\*\* FIRST TURN \*\*\* \[\S\S \S\S \S\S] (?P<TURN1>\[\S\S\]" r".+(?=\*\*\* SECOND TURN \*\*\*)|.+))?"
)
RIT_SECOND_TURN_PATTERN = (
    r"(\*\*\* SECOND TURN \*\*\* \[\S\S \S\S \S\S] (?P<TURN2>\[\S\S\]" r".+(?=\*\*\* FIRST RIVER \*\*\*)|.+))?"
)
RIT_FIRST_RIVER_PATTERN = (
    r"(\*\*\* FIRST RIVER \*\*\* \[\S\S \S\S \S\S \S\S] (?P<RIVER1>\[\S\S\]" r".+?(?=\*\*\* SECOND RIVER \*\*\*)|.+))?"
)
RIT_SECOND_RIVER_PATTERN = r"(\*\*\* SECOND RIVER \*\*\* \[\S\S \S\S \S\S \S\S] (?P<RIVER2>\[\S\S\].+))?"


class PokerStars(HandHistoryConverter):
    """PokerStars hand history converter.

    Converts PokerStars hand history text files into FPDB database format.
    Supports multiple PokerStars skins and automatic skin detection based on
    file paths, content patterns, and hero names.

    Attributes:
        sitename: Name of the poker site
        filetype: Type of input files (text)
        codepage: Supported character encodings
        siteId: Numeric site identifier (overridden by skin detection)
        sym: Currency symbol mappings
        substitutions: Regex substitution patterns
        Lim_Blinds: Blind level mappings
    """

    # Class Variables

    sitename = "PokerStars"
    filetype = "text"
    codepage = ("utf8", "cp1252", "ISO-8859-1")
    site_id = 32  # Default to PokerStars.COM, will be overridden by detectPokerStarsSkin
    sym: ClassVar[dict[str, str]] = {
        "USD": r"\$",
        "CAD": r"\$",
        "T$": "",
        "EUR": "\xe2\x82\xac",
        "GBP": r"\£",
        "play": "",
        "INR": r"\₹",
        "CNY": r"\¥",
    }  # ADD Euro, Sterling, etc HERE
    substitutions: ClassVar[dict[str, str]] = {
        "LEGAL_ISO": "USD|EUR|GBP|CAD|FPP|SC|INR|CNY",  # legal ISO currency codes
        "LS": r"\$|€|\xe2\x82\xac|\u20ac|\£|\u20b9|\¥|Rs\.\s|",  # legal currency symbols - Euro(cp1252→€, utf-8)
        "PLYR": r"\s?(?P<PNAME>.+?)",
        "CUR": r"(\$|€|\xe2\x82\xac|\u20ac|\£|\u20b9|\¥|Rs\.\s|)",
        "BRKTS": (
            r"(\(button\) |\(small blind\) |\(big blind\) |\(button blind\) |"
            r"\(button\) \(small blind\) |\(small blind\) \(button\) |"
            r"\(big blind\) \(button\) |\(small blind/button\) |"
            r"\(button\) \(big blind\) )?"
        ),
    }

    # translations from captured groups to fpdb info strings
    lim_blinds: ClassVar[dict[str, tuple[str, str]]] = {
        "0.04": ("0.01", "0.02"),
        "0.08": ("0.02", "0.04"),
        "0.10": ("0.02", "0.05"),
        "0.20": ("0.05", "0.10"),
        "0.40": ("0.10", "0.20"),
        "0.50": ("0.10", "0.25"),
        "1.00": ("0.25", "0.50"),
        "1": ("0.25", "0.50"),
        "2.00": ("0.50", "1.00"),
        "2": ("0.50", "1.00"),
        "4.00": ("1.00", "2.00"),
        "4": ("1.00", "2.00"),
        "6.00": ("1.00", "3.00"),
        "6": ("1.00", "3.00"),
        "8.00": ("2.00", "4.00"),
        "8": ("2.00", "4.00"),
        "10.00": ("2.00", "5.00"),
        "10": ("2.00", "5.00"),
        "16.00": ("4.00", "8.00"),
        "16": ("4.00", "8.00"),
        "20.00": ("5.00", "10.00"),
        "20": ("5.00", "10.00"),
        "30.00": ("10.00", "15.00"),
        "30": ("10.00", "15.00"),
        "40.00": ("10.00", "20.00"),
        "40": ("10.00", "20.00"),
        "50.00": ("10.00", "25.00"),
        "50": ("10.00", "25.00"),
        "60.00": ("15.00", "30.00"),
        "60": ("15.00", "30.00"),
        "80.00": ("20.00", "40.00"),
        "80": ("20.00", "40.00"),
        "100.00": ("25.00", "50.00"),
        "100": ("25.00", "50.00"),
        "150.00": ("50.00", "75.00"),
        "150": ("50.00", "75.00"),
        "200.00": ("50.00", "100.00"),
        "200": ("50.00", "100.00"),
        "400.00": ("100.00", "200.00"),
        "400": ("100.00", "200.00"),
        "500.00": ("100.00", "250.00"),
        "500": ("100.00", "250.00"),
        "600.00": ("150.00", "300.00"),
        "600": ("150.00", "300.00"),
        "800.00": ("200.00", "400.00"),
        "800": ("200.00", "400.00"),
        "1000.00": ("250.00", "500.00"),
        "1000": ("250.00", "500.00"),
        "2000.00": ("500.00", "1000.00"),
        "2000": ("500.00", "1000.00"),
        "4000.00": ("1000.00", "2000.00"),
        "4000": ("1000.00", "2000.00"),
        "10000.00": ("2500.00", "5000.00"),
        "10000": ("2500.00", "5000.00"),
        "20000.00": ("5000.00", "10000.00"),
        "20000": ("5000.00", "10000.00"),
        "40000.00": ("10000.00", "20000.00"),
        "40000": ("10000.00", "20000.00"),
    }

    limits: ClassVar[dict[str, str]] = {
        "No Limit": "nl",
        "NO LIMIT": "nl",
        "Pot Limit": "pl",
        "POT LIMIT": "pl",
        "Fixed Limit": "fl",
        "Limit": "fl",
        "LIMIT": "fl",
        "Pot Limit Pre-Flop, No Limit Post-Flop": "pn",
    }
    games: ClassVar[dict[str, tuple[str, str]]] = {  # base, category
        "Hold'em": ("hold", "holdem"),
        "HOLD'EM": ("hold", "holdem"),
        "6+ Hold'em": ("hold", "6_holdem"),
        "Omaha": ("hold", "omahahi"),
        "Fusion": ("hold", "fusion"),
        "OMAHA": ("hold", "omahahi"),
        "Omaha Hi/Lo": ("hold", "omahahilo"),
        "OMAHA HI/LO": ("hold", "omahahilo"),
        "5 Card Omaha": ("hold", "5_omahahi"),
        "Omaha 5 Cards": ("hold", "5_omahahi"),
        "5 Card Omaha Hi/Lo": ("hold", "5_omaha8"),
        "6 Card Omaha": ("hold", "6_omahahi"),
        "6 Card Omaha Hi/Lo": ("hold", "6_omaha8"),
        "Omaha 6 Cards": ("hold", "6_omahahi"),
        "Courchevel": ("hold", "cour_hi"),
        "Courchevel Hi/Lo": ("hold", "cour_hilo"),
        "Razz": ("stud", "razz"),
        "RAZZ": ("stud", "razz"),
        "7 Card Stud": ("stud", "studhi"),
        "7 CARD STUD": ("stud", "studhi"),
        "7 Card Stud Hi/Lo": ("stud", "studhilo"),
        "7 CARD STUD HI/LO": ("stud", "studhilo"),
        "Badugi": ("draw", "badugi"),
        "Triple Draw 2-7 Lowball": ("draw", "27_3draw"),
        "Single Draw 2-7 Lowball": ("draw", "27_1draw"),
        "5 Card Draw": ("draw", "fivedraw"),
    }
    mixes: ClassVar[dict[str, str]] = {
        "HORSE": "horse",
        "8-Game": "8game",
        "8-GAME": "8game",
        "HOSE": "hose",
        "Mixed PLH/PLO": "plh_plo",
        "Mixed NLH/PLO": "nlh_plo",
        "Mixed Omaha H/L": "plo_lo",
        "Mixed Hold'em": "mholdem",
        "Mixed Omaha": "momaha",
        "Triple Stud": "3stud",
    }  # Legal mixed games
    currencies: ClassVar[dict[str, str]] = {
        "€": "EUR",
        "$": "USD",
        "": "T$",
        "£": "GBP",
        "¥": "CNY",
        "₹": "INR",
        "Rs. ": "INR",
    }

    # Static regexes
    re_game_info = re.compile(
        """
          (?P<SITE>PokerStars|POKERSTARS|Hive\\sPoker|Full\\sTilt|PokerMaster|Run\\sIt\\sOnce\\sPoker|BetOnline|PokerBros|MPLPoker|SupremaPoker)(?P<TITLE>\\sGame|\\sHand|\\sHome\\sGame|\\sHome\\sGame\\sHand|Game|\\s(Zoom|Rush)\\sHand|\\sGAME)\\s\\#(?P<HID>[0-9]+):\\s+
          (\\{{.*\\}}\\s+)?((?P<TOUR>((Zoom|Rush)\\s)?(Tournament|TOURNAMENT))\\s\\#                # tournament info
          (?P<TOURNO>\\d+),\\s(Table\\s\\#(?P<HIVETABLE>\\d+),\\s)?
          # here's how I plan to use LS
          (?P<BUYIN>(?P<BIAMT>[{LS}\\d\\.]+)?\\+?(?P<BIRAKE>[{LS}\\d\\.]+)?\\+?(?P<BOUNTY>[{LS}\\d\\.]+)?\\s?(?P<TOUR_ISO>{LEGAL_ISO})?|Freeroll|)(\\s+)?(-\\s)?
          (\\s.+?,)?
          )?
          # close paren of tournament info
          (?P<MIXED>HORSE|8\\-Game|8\\-GAME|HOSE|Mixed\\sOmaha\\sH/L|Mixed\\sHold\'em|Mixed\\sPLH/PLO|Mixed\\sNLH/PLO|Mixed\\sOmaha|Triple\\sStud)?\\s?\\(?
          (?P<SPLIT>Split)?\\s?
          (?P<GAME>Hold\'em|HOLD\'EM|Hold\'em|6\\+\\sHold\'em|Razz|RAZZ|Fusion|7\\sCard\\sStud|7\\sCARD\\sSTUD|7\\sCard\\sStud\\sHi/Lo|7\\sCARD\\sSTUD\\sHI/LO|Omaha|OMAHA|Omaha\\sHi/Lo|OMAHA\\sHI/LO|Badugi|Triple\\sDraw\\s2\\-7\\sLowball|Single\\sDraw\\s2\\-7\\sLowball|5\\sCard\\sDraw|(5|6)\\sCard\\sOmaha(\\sHi/Lo)?|Omaha\\s(5|6)\\sCards|Courchevel(\\sHi/Lo)?)\\s
          (?P<LIMIT>No\\sLimit|NO\\sLIMIT|Fixed\\sLimit|Limit|LIMIT|Pot\\sLimit|POT\\sLIMIT|Pot\\sLimit\\sPre\\-Flop,\\sNo\\sLimit\\sPost\\-Flop)\\)?,?\\s
          (-\\s)?
          (?P<SHOOTOUT>Match.*,\\s)?
          ((Level|LEVEL)\\s(?P<LEVEL>[IVXLC\\d]+)\\s)?
          \\(?                            # open paren of the stakes
          (?P<CURRENCY>{LS}|)?
          (ante\\s\\d+,\\s)?
          ((?P<SB>[.0-9]+)/({LS})?(?P<BB>[.0-9]+)|Button\\sBlind\\s(?P<CURRENCY1>{LS}|)(?P<BUB>[.0-9]+)\\s\\-\\sAnte\\s({LS})?[.0-9]+\\s)
          (?P<CAP>\\s-\\s[{LS}]?(?P<CAPAMT>[.0-9]+)\\sCap\\s-\\s)?        # Optional Cap part
          \\s?(?P<ISO>{LEGAL_ISO})?
          \\)                        # close paren of the stakes
          (?P<BLAH2>\\s\\[(ADM|AAMS)\\sID:\\s[A-Z0-9]+\\])?         # AAMS/ADM ID: in .it HH's
          \\s-\\s
          (?P<DATETIME>.*$)
        """.format(**substitutions),
        re.MULTILINE | re.VERBOSE,
    )

    re_player_info = re.compile(
        r"""
          \s?Seat\s(?P<SEAT>[0-9]+):\s
          (?P<PNAME>.*)\s
          \(({LS})?(?P<CASH>[,.0-9]+)\sin\schips
          (,\s({LS})?(?P<BOUNTY>[,.0-9]+)\sbounty)?
          \)
          (?P<SITOUT>\sis\ssitting\sout)?""".format(**substitutions),
        re.MULTILINE | re.VERBOSE,
    )

    re_hand_info = re.compile(
        """
          \\s?Table\\s(ID\\s)?\'(?P<TABLE>.+?)\'(\\(\\d+\\))?\\s
          ((?P<MAX>\\d+)-[Mm]ax\\s)?
          (?P<PLAY>\\(Play\\sMoney\\)\\s)?
          (\\(Real\\sMoney\\)\\s)?
          (Seat\\s\\#(?P<BUTTON>\\d+)\\sis\\sthe\\sbutton)?""",
        re.MULTILINE | re.VERBOSE,
    )

    re_identify = re.compile(
        r"(PokerStars|POKERSTARS|Hive\sPoker|Full\sTilt|PokerMaster|Run\sIt\sOnce\sPoker|BetOnline|PokerBros|MPLPoker|SupremaPoker)(\sGame|\sHand|\sHome\sGame|\sHome\sGame\sHand|Game|\s(Zoom|Rush)\sHand|\sGAME)\s\#\d+:",
    )
    re_split_hands = re.compile("(?:\\s?\n){2,}")
    re_tail_split_hands = re.compile("(\n\n\n+)")
    re_button = re.compile(r"Seat #(?P<BUTTON>\d+) is the button", re.MULTILINE)
    re_board = re.compile(r"\[(?P<CARDS>.+)\]")
    re_board2 = re.compile(r"\[(?P<C1>\S\S)\] \[(\S\S)?(?P<C2>\S\S) (?P<C3>\S\S)\]")
    re_date_time1 = re.compile(
        r"""(?P<Y>[0-9]{4})\/(?P<M>[0-9]{2})\/(?P<D>[0-9]{2})[\- ]+(?P<H>[0-9]+):(?P<MIN>[0-9]+):(?P<S>[0-9]+)""",
        re.MULTILINE,
    )
    re_date_time2 = re.compile(
        r"""(?P<Y>[0-9]{4})\/(?P<M>[0-9]{2})\/(?P<D>[0-9]{2})[\- ]+(?P<H>[0-9]+):(?P<MIN>[0-9]+)""",
        re.MULTILINE,
    )
    # revised re including timezone (not currently used)

    # These used to be compiled per player, but regression tests say
    # we don't have to, and it makes life faster.
    re_post_sb = re.compile(
        r"{PLYR}: posts small blind {CUR}(?P<SB>[,.0-9]+)".format(**substitutions),
        re.MULTILINE,
    )
    re_post_bb = re.compile(
        r"{PLYR}: posts big blind {CUR}(?P<BB>[,.0-9]+)".format(**substitutions),
        re.MULTILINE,
    )
    re_post_bub = re.compile(
        r"{PLYR}: posts button blind {CUR}(?P<BUB>[,.0-9]+)".format(**substitutions),
        re.MULTILINE,
    )
    re_antes = re.compile(
        r"{PLYR}: posts the ante {CUR}(?P<ANTE>[,.0-9]+)".format(**substitutions),
        re.MULTILINE,
    )
    re_bring_in = re.compile(
        r"{PLYR}: brings[- ]in( low|) for {CUR}(?P<BRINGIN>[,.0-9]+)".format(**substitutions),
        re.MULTILINE,
    )
    re_post_both = re.compile(
        r"{PLYR}: posts small \& big blinds {CUR}(?P<SBBB>[,.0-9]+)".format(**substitutions),
        re.MULTILINE,
    )
    re_post_straddle = re.compile(
        r"{PLYR}: posts straddle {CUR}(?P<STRADDLE>[,.0-9]+)".format(**substitutions),
        re.MULTILINE,
    )
    try:
        re_action = re.compile(
            r"""{PLYR}:(?P<ATYPE>\sbets|\schecks|\sraises|\scalls|\sfolds|\sdiscards|\sstands\spat)(\s{CUR}(?P<BET>[,.\d]+))?(\sto\s{CUR}(?P<BETTO>[,.\d]+))?\s*(and\sis\sall.in)?(and\shas\sreached\sthe\s[{CUR}\d\.,]+\scap)?(\son|\scards?)?(\s\(disconnect\))?(\s\[(?P<CARDS>.+?)\])?\s*$""".format(
                **substitutions,
            ),
            re.MULTILINE | re.VERBOSE,
        )
    except Exception:
        log.exception("Error compiling re_action")

    re_showdown_action = re.compile(
        r"{}: (shows|mucks|mucked|showed) \[(?P<CARDS>.*)\]".format(substitutions["PLYR"]),
        re.MULTILINE,
    )
    re_sits_out = re.compile("{} sits out".format(substitutions["PLYR"]), re.MULTILINE)
    re_collect_pot = re.compile(
        r"Seat (?P<SEAT>[0-9]+): {PLYR} {BRKTS}"
        r"(collected|showed \[.*\] and (won|collected)) "
        r"\(?{CUR}(?P<POT>[,.\d]+)\)?(, mucked| with.*|)".format(
            **substitutions,
        ),
        re.MULTILINE,
    )
    # Vinsand88 cashed out the hand for $2.19 | Cash Out Fee $0.02
    re_collect_pot2 = re.compile(
        r"{PLYR} collected {CUR}(?P<POT>[,.\d]+)".format(**substitutions),
        re.MULTILINE,
    )
    re_collect_pot3 = re.compile(
        r"{PLYR} cashed out the hand for {CUR}(?P<POT>[,.\d]+) \| Cash Out Fee {CUR}(?P<FEE>[,.\d]+)".format(
            **substitutions
        ),
        re.MULTILINE,
    )
    re_cashed_out = re.compile(r"cashed\sout\sthe\shand")
    re_winning_rank_one = re.compile(
        r"{PLYR} wins the tournament and receives {CUR}(?P<AMT>[,\.0-9]+) - congratulations!$".format(**substitutions),
        re.MULTILINE,
    )
    re_winning_rank_other = re.compile(
        r"{PLYR} finished the tournament in (?P<RANK>[0-9]+)(st|nd|rd|th) place "
        r"and received {CUR}(?P<AMT>[,.0-9]+)\.$".format(
            **substitutions,
        ),
        re.MULTILINE,
    )
    re_rank_other = re.compile(
        r"{PLYR} finished the tournament in (?P<RANK>[0-9]+)(st|nd|rd|th) place$".format(**substitutions),
        re.MULTILINE,
    )
    re_cancelled = re.compile(r"Hand\scancelled", re.MULTILINE)
    re_uncalled = re.compile(
        r"Uncalled bet \({CUR}(?P<BET>[,.\d]+)\) returned to {PLYR}$".format(**substitutions),
        re.MULTILINE,
    )
    re_empty_card = re.compile(r"\[\]", re.MULTILINE)
    # APTEM-89 wins the $0.27 bounty for eliminating Hero
    # ChazDazzle wins the 22000 bounty for eliminating berkovich609
    # JKuzja, vecenta split the $50 bounty for eliminating ODYSSES
    re_bounty = re.compile(
        r"{PLYR} (?P<SPLIT>split|wins) the {CUR}(?P<AMT>[,\.0-9]+) bounty for eliminating (?P<ELIMINATED>.+?)$".format(
            **substitutions,
        ),
        re.MULTILINE,
    )
    # Amsterdam71 wins $19.90 for eliminating MuKoJla and their own bounty increases by $19.89 to $155.32
    # Amsterdam71 wins $4.60 for splitting the elimination of Frimble11 and their own bounty
    # increases by $4.59 to $41.32
    # Amsterdam71 wins the tournament and receives $230.36 - congratulations!
    re_progressive = re.compile(
        r"""
                        {PLYR}\swins\s{CUR}(?P<AMT>[,\.0-9]+)\s
                        for\s(splitting\sthe\selimination\sof|eliminating)\s(?P<ELIMINATED>.+?)\s
                        and\stheir\sown\sbounty\sincreases\sby\s{CUR}(?P<INCREASE>[\.0-9]+)\sto\s{CUR}(?P<ENDAMT>[\.0-9]+)$""".format(
            **substitutions,
        ),
        re.MULTILINE | re.VERBOSE,
    )
    re_rake = re.compile(
        r"""
                        Total\spot\s{CUR}(?P<POT>[,\.0-9]+)(.+?)?\s\|\sRake\s{CUR}(?P<RAKE>[,\.0-9]+)""".format(
            **substitutions,
        ),
        re.MULTILINE | re.VERBOSE,
    )

    re_stp = re.compile(
        r"""
                        STP\sadded:\s{CUR}(?P<AMOUNT>[,\.0-9]+)""".format(**substitutions),
        re.MULTILINE | re.VERBOSE,
    )

    # Regex patterns to detect the different PokerStars skins
    re_pokerstars_fr = re.compile(r"PokerStars\.fr", re.IGNORECASE)
    re_pokerstars_it = re.compile(r"PokerStars\.it", re.IGNORECASE)
    re_pokerstars_es = re.compile(r"PokerStars\.es", re.IGNORECASE)
    re_pokerstars_pt = re.compile(r"PokerStars\.pt", re.IGNORECASE)
    re_pokerstars_eu = re.compile(r"PokerStars\.eu", re.IGNORECASE)
    re_pokerstars_de = re.compile(r"PokerStars\.de", re.IGNORECASE)
    re_pokerstars_com = re.compile(r"PokerStars\.com", re.IGNORECASE)

    def loadHeroMappings(self) -> dict[str, str]:
        """Loads hero-to-skin mappings from configuration file.

        Reads the 'pokerstars_skin_mapping.conf' file and returns a dictionary mapping hero names to PokerStars skin names.

        Returns:
            dict[str, str]: Mapping of hero names (lowercase) to skin names.
        """
        import configparser

        mappings = {}
        config_file = Path(__file__).parent / "pokerstars_skin_mapping.conf"

        if config_file.exists():
            config = configparser.ConfigParser()
            try:
                config.read(config_file)
                if "hero_mapping" in config:
                    for hero, skin in config["hero_mapping"].items():
                        mappings[hero.lower()] = skin
            except (FileNotFoundError, KeyError, ValueError) as e:
                log.warning("Error loading mapping file: %s", e)

        return mappings

    def _detectSkinByHero(self, hand_text: str) -> tuple[str, int] | None:
        """Detects PokerStars skin using hero name mapping.

        Checks the hand text for the hero name and returns the corresponding skin and site ID if a mapping exists.

        Args:
            hand_text (str): The hand history text to search for the hero name.

        Returns:
            tuple[str, int] | None: The skin name and site ID if found, otherwise None.
        """
        hero_match = re.search(r"Dealt to ([^\[]+)", hand_text[:500])
        if not hero_match:
            return None

        hero_name = hero_match[1].strip()

        # Load mappings if not already done
        if not hasattr(self, "_hero_mappings"):
            self._hero_mappings = self.loadHeroMappings()

        # Check whether the hero has a mapping
        hero_lower = hero_name.lower()
        if hero_lower in self._hero_mappings:
            skin = self._hero_mappings[hero_lower]
            if skin in POKERSTARS_SKIN_IDS:
                return skin, POKERSTARS_SKIN_IDS[skin]
        return None

    def _detectSkinByPath(self, file_path: str) -> tuple[str, int] | None:
        """Detects PokerStars skin using the file path.

        Searches the file path for known patterns to identify the PokerStars skin and its site ID.

        Args:
            file_path (str): The file path to check for skin patterns.

        Returns:
            tuple[str, int] | None: The skin name and site ID if found, otherwise None.
        """
        # Normalise the path for comparison
        path_lower = file_path.lower().replace("\\", "/")

        # Search for typical path patterns for each skin
        try:
            return next(
                (skin_name, POKERSTARS_SKIN_IDS[skin_name])
                for pattern, skin_name in POKERSTARS_PATH_PATTERNS
                if pattern in path_lower
            )
        except StopIteration:
            return None

    def detectPokerStarsSkin(self, hand_text: str, file_path: str | None = None) -> tuple[str, int]:
        """Detects the PokerStars skin and site ID from hand text and file path.

        Determines the PokerStars skin by checking hero mappings, file path patterns, and hand text content.

        Args:
            hand_text (str): The hand history text to analyze.
            file_path (str | None): The file path to check for skin patterns.

        Returns:
            tuple[str, int]: The detected skin name and site ID.
        """
        # First, check whether the hero has a mapping configured
        if hero_result := self._detectSkinByHero(hand_text):
            return hero_result

        # Then try to detect the path
        if file_path and (path_result := self._detectSkinByPath(file_path)):
            return path_result

        # Finally, analyze content
        return self._detectSkinByContent(hand_text)

    def _detectSkinByContent(self, hand_text: str) -> tuple[str, int]:
        """Detects PokerStars skin using hand text content.

        Analyzes the hand text for country-specific IDs, hero name clues, regex patterns, and currency to determine the PokerStars skin and site ID.

        Args:
            hand_text (str): The hand history text to analyze.

        Returns:
            tuple[str, int]: The detected skin name and site ID.
        """
        search_text = hand_text[:2000]

        # Verification of AAMS/ADM ID for Italy
        if "AAMS ID:" in search_text or "ADM ID:" in search_text:
            return "PokerStars.IT", SITE_POKERSTARS_IT

        # Try to detect via hero name if it contains clues
        if hero_match := re.search(r"Dealt to ([^\[]+)", hand_text[:500]):
            hero_name = hero_match[1].strip()
            hero_lower = hero_name.lower()
            # CSome players include the skin in their name.
            for suffix1, suffix2, skin_name in POKERSTARS_HERO_SUFFIXES:
                if suffix1 in hero_lower or suffix2 in hero_lower:
                    return skin_name, POKERSTARS_SKIN_IDS[skin_name]

        # Search for specific patterns in content using regex
        regex_tests = [
            (self.re_pokerstars_fr, "PokerStars.FR"),
            (self.re_pokerstars_it, "PokerStars.IT"),
            (self.re_pokerstars_es, "PokerStars.ES"),
            (self.re_pokerstars_pt, "PokerStars.PT"),
            (self.re_pokerstars_eu, "PokerStars.EU"),
            (self.re_pokerstars_de, "PokerStars.DE"),
            (self.re_pokerstars_com, "PokerStars.COM"),
        ]

        if match := next(((regex, skin_name) for regex, skin_name in regex_tests if regex.search(search_text)), None):
            regex, skin_name = match
            return skin_name, POKERSTARS_SKIN_IDS[skin_name]

        # As a last resort, use the currency
        if "€" in search_text or "EUR" in search_text:
            return "PokerStars.EU", SITE_POKERSTARS_EU
        # The default setting is PokerStars.COM
        return "PokerStars.COM", SITE_POKERSTARS_COM

    def readOther(self, hand: "Hand") -> None:
        """Read other information from hand text."""

    def allHandsAsList(self) -> list[str]:
        """Returns a cleaned list of all hand texts.

        Processes the raw hand list to remove empty hands, split multiple hands, and clean up archive formats.

        Returns:
            list[str]: A list of cleaned hand history texts.
        """
        # Call parent implementation first
        handlist = super().allHandsAsList()

        # Log what we got
        log.info("PokerStars allHandsAsList: got %d hands", len(handlist))

        # Clean up archive formats and handle multiple hands
        cleaned_handlist = []
        for i, hand_text in enumerate(handlist):
            log.debug("Processing hand %d/%d", i + 1, len(handlist))

            # Skip empty hands
            if not hand_text.strip():
                log.debug("Skipping empty hand %d", i + 1)
                continue

            # Check for multiple hands in a single text block (common with partial files)
            summary_count = hand_text.count("*** SUMMARY ***")
            if summary_count > 1:
                log.info(f"Hand {i+1} contains {summary_count} summaries, attempting to split...")
                # Try to split multiple hands more intelligently
                sub_hands = self._split_multiple_hands(hand_text)
                cleaned_handlist.extend(sub_hands)
                continue

            # Check if this hand has the problematic archive format with stars
            if "*" * 10 in hand_text:
                log.info("Found archive format in hand %d, cleaning...", i + 1)
                # Remove the star line and clean up leading spaces
                lines = hand_text.split("\n")
                cleaned_lines = []
                for original_line in lines:
                    # Skip star delimiter lines
                    if original_line.strip().startswith("*" * 10):
                        continue
                    # Remove leading space that causes " Player1" issue
                    cleaned_line = original_line
                    if cleaned_line.startswith(" ") and not cleaned_line.startswith("  "):
                        cleaned_line = cleaned_line[1:]
                    cleaned_lines.append(cleaned_line)
                if cleaned_text := "\n".join(cleaned_lines).strip():
                    cleaned_handlist.append(cleaned_text)
            else:
                cleaned_handlist.append(hand_text)

        log.info("PokerStars allHandsAsList: returning %d cleaned hands", len(cleaned_handlist))
        return cleaned_handlist

    def _split_multiple_hands(self, text: str) -> list[str]:
        """Splits a text block containing multiple PokerStars hands into individual hand texts.

        Finds hand boundaries using PokerStars hand headers and returns a list of complete hand texts containing a summary.

        Args:
            text (str): The raw hand history text block to split.

        Returns:
            list[str]: A list of individual hand history texts with summaries.
        """
        hands = []

        # Find all hand starts
        hand_pattern = r"PokerStars (Game|Hand) #\d+"
        hand_starts = list(re.finditer(hand_pattern, text))

        if len(hand_starts) <= 1:
            # Only one or no hand headers found, return as is
            return [text.strip()] if text.strip() else []

        # Split based on hand boundaries
        for i, match in enumerate(hand_starts):
            start_pos = match.start()
            if i + 1 < len(hand_starts):
                # Not the last hand
                end_pos = hand_starts[i + 1].start()
                hand_text = text[start_pos:end_pos].strip()
            else:
                # Last hand
                hand_text = text[start_pos:].strip()

            if hand_text and "*** SUMMARY ***" in hand_text:
                hands.append(hand_text)
                log.debug(f"Extracted hand: {hand_text[:50]}...")
            elif hand_text:
                # Hand without summary - might be incomplete
                log.warning(f"Found hand without summary, skipping: {hand_text[:50]}...")

        log.info(f"Split multiple hands: {len(hands)} valid hands extracted")
        return hands

    def compilePlayerRegexs(self, hand: "Hand") -> None:
        """Compiles player-specific regular expressions for parsing hand text.

        Generates and stores regex patterns for hero cards and shown cards based on the current set of players in the hand.

        Args:
            hand ("Hand"): The hand object containing player information.

        Returns:
            None
        """
        players = {player[1] for player in hand.players}
        if not players <= self.compiledPlayers:  # x <= y means 'x is subset of y'
            self.compiledPlayers = players
            player_re = "(?P<PNAME>" + "|".join(map(re.escape, players)) + ")"
            subst = {
                "PLYR": player_re,
                "BRKTS": (
                    r"(\(button\) |\(small blind\) |\(big blind\) |"
                    r"\(button\) \(small blind\) |\(button\) \(big blind\) )?"
                ),
                "CUR": "(\\$|\xe2\x82\xac|\u20ac||\\£|)",
            }
            if self.siteId == SITE_MERGE:
                self.re_hero_cards = re.compile(
                    r"Dealt\sto\s(?P<PNAME>(?![A-Z][a-z]+\s[A-Z]).+?)"
                    r"(?: \[(?P<OLDCARDS>.+?)\])?( \[(?P<NEWCARDS>.+?)\])".format(),
                    re.MULTILINE,
                )
                self.re_shown_cards = re.compile(
                    r"Seat (?P<SEAT>[0-9]+): {PLYR} {BRKTS}(?P<SHOWED>showed|mucked) \[(?P<CARDS>.*)\]"
                    r"( and (lost|(won|collected) {CUR}(?P<POT>[,\.\d]+) with (?P<STRING>.+?))"
                    r"(,\sand\s(lost|won\s{CUR}[\.\d]+\swith\s(?P<STRING2>.*)))?)?$".format(
                        **subst,
                    ),
                    re.MULTILINE,
                )
            else:
                self.re_hero_cards = re.compile(
                    r"Dealt to {PLYR}(?: \[(?P<OLDCARDS>.+?)\])?( \[(?P<NEWCARDS>.+?)\])".format(**subst),
                    re.MULTILINE,
                )
                self.re_shown_cards = re.compile(
                    r"Seat (?P<SEAT>[0-9]+): {PLYR} {BRKTS}(?P<SHOWED>showed|mucked) \[(?P<CARDS>.*)\]"
                    r"( and (lost|(won|collected) \({CUR}(?P<POT>[,\.\d]+)\)) with (?P<STRING>.+?)"
                    r"(,\sand\s(won\s\({CUR}[\.\d]+\)|lost)\swith\s(?P<STRING2>.*))?)?$".format(
                        **subst,
                    ),
                    re.MULTILINE,
                )

    def readSupportedGames(self) -> list[list[str]]:
        """Returns a list of supported game types for PokerStars.

        Provides all combinations of game format, base game, and limit type that are supported for parsing.

        Returns:
            list[list[str]]: A list of supported game type descriptors.
        """
        return [
            ["ring", "hold", "nl"],
            ["ring", "hold", "pl"],
            ["ring", "hold", "fl"],
            ["ring", "hold", "pn"],
            ["ring", "stud", "fl"],
            ["ring", "draw", "fl"],
            ["ring", "draw", "pl"],
            ["ring", "draw", "nl"],
            ["tour", "hold", "nl"],
            ["tour", "hold", "pl"],
            ["tour", "hold", "fl"],
            ["tour", "hold", "pn"],
            ["tour", "stud", "fl"],
            ["tour", "draw", "fl"],
            ["tour", "draw", "pl"],
            ["tour", "draw", "nl"],
        ]

    def _parseBasicGameInfo(self, mg: dict) -> dict[str, str]:
        """Parses basic game information from regex match groups.

        Extracts limit type, base game, category, blinds, currency, and mix type from the provided match group dictionary.

        Args:
            mg (dict): Dictionary of regex match groups containing game info.

        Returns:
            dict[str, str]: Dictionary of parsed basic game information.
        """
        info = {}

        if "LIMIT" in mg:
            info["limitType"] = self.limits[mg["LIMIT"]]
        if "GAME" in mg:
            (info["base"], info["category"]) = self.games[mg["GAME"]]
        if "SB" in mg and mg["SB"] is not None:
            info["sb"] = mg["SB"]
        if "BB" in mg and mg["BB"] is not None:
            info["bb"] = mg["BB"]
        if "BUB" in mg and mg["BUB"] is not None:
            info["sb"] = "0"
            info["bb"] = mg["BUB"]
        if "CURRENCY1" in mg and mg["CURRENCY1"] is not None:
            info["currency"] = self.currencies[mg["CURRENCY1"]]
        elif "CURRENCY" in mg:
            info["currency"] = self.currencies[mg["CURRENCY"]]
        if "MIXED" in mg and mg["MIXED"] is not None:
            info["mix"] = self.mixes[mg["MIXED"]]

        return info

    def _parseGameFlags(self, mg: dict) -> dict[str, bool]:
        """Parses game flags from match group dictionary.

        Determines game attributes such as fast format, home game, split game, and buyin type from the provided match group.

        Args:
            mg (dict): Dictionary of regex match groups containing game info.

        Returns:
            dict[str, bool]: Dictionary of parsed game flags.
        """
        return {
            "fast": "Zoom" in mg["TITLE"] or "Rush" in mg["TITLE"],
            "homeGame": "Home" in mg["TITLE"],
            "split": "SPLIT" in mg and mg["SPLIT"] == "Split",
            "buyinType": "cap" if "CAP" in mg and mg["CAP"] is not None else "regular",
        }

    def _detectSiteType(self, mg: dict, hand_text: str, info: dict) -> None:
        """Detects the poker site type and updates site information.

        Sets the sitename and site_id based on the SITE value in the match group, and updates game category for specific sites.

        Args:
            mg (dict): Dictionary of regex match groups containing site info.
            hand_text (str): The hand history text to analyze.
            info (dict): Dictionary to update with site-specific game info.

        Returns:
            None
        """
        if mg["SITE"] == "PokerMaster":
            self.sitename = "PokerMaster"
            self.site_id = 25
            m1 = self.re_hand_info.search(hand_text, re.DOTALL)
            if m1 and "_5Cards_" in m1.group("TABLE"):
                info["category"] = "5_omahahi"
        elif mg["SITE"] == "Run It Once Poker":
            self.sitename = "Run It Once Poker"
            self.site_id = 26
        elif mg["SITE"] == "BetOnline":
            self.sitename = "BetOnline"
            self.site_id = 19
        elif mg["SITE"] == "PokerBros":
            self.sitename = "PokerBros"
            self.site_id = 29
        elif mg["SITE"] in ("PokerStars", "POKERSTARS"):
            # Detection of specific PokerStars skin
            self.sitename, self.site_id = self.detectPokerStarsSkin(
                hand_text,
                self.in_path if hasattr(self, "in_path") else None,
            )

    def determineGameType(self, hand_text: str) -> dict[str, str]:
        """Determines the game type and related attributes from hand text.

        Parses the hand text to extract game type, site, format, currency, and blind information for the current hand.

        Args:
            hand_text (str): The hand history text to analyze.

        Returns:
            dict[str, str]: Dictionary containing parsed game type and related attributes.
        """
        m = self.re_game_info.search(hand_text)
        if not m:
            tmp = hand_text[:200]
            log.error("determine Game Type failed: %r", tmp)
            raise FpdbParseError

        mg = m.groupdict()
        info = self._parseBasicGameInfo(mg)
        info.update(self._parseGameFlags(mg))

        # Site detection
        if "SITE" in mg:
            self._detectSiteType(mg, hand_text, info)

        # Tournament vs Ring game
        self._determineGameFormat(mg, info)

        # Currency and blind adjustments
        self._adjustCurrencyAndBlinds(mg, info, hand_text)

        return info

    def _determineGameFormat(self, mg: dict, info: dict) -> None:
        """Determines the game format as ring or tournament.

        Sets the game type in the info dictionary based on match group values, and marks fast format for Zoom tournaments.

        Args:
            mg (dict): Dictionary of regex match groups containing game info.
            info (dict): Dictionary to update with game format information.

        Returns:
            None
        """
        if "TOURNO" in mg and mg["TOURNO"] is None:
            info["type"] = "ring"
        else:
            info["type"] = "tour"
            if "TOUR" in mg and "ZOOM" in mg["TOUR"]:
                info["fast"] = True

    def _adjustCurrencyAndBlinds(self, mg: dict, info: dict, hand_text: str) -> None:
        """Adjusts currency and blind values based on game information.

        Updates the currency and small/big blind values in the info dictionary according to game type, limit type, and match group data.

        Args:
            mg (dict): Dictionary of regex match groups containing game info.
            info (dict): Dictionary to update with currency and blind information.
            hand_text (str): The hand history text for error reporting.

        Returns:
            None
        """
        if info.get("currency") in ("T$", None) and info["type"] == "ring":
            info["currency"] = "play"

        if info["limitType"] == "fl" and info["bb"] is not None:
            if info["type"] == "ring":
                try:
                    info["sb"] = self.lim_blinds[mg["BB"]][0]
                    info["bb"] = self.lim_blinds[mg["BB"]][1]
                except KeyError:
                    tmp = hand_text[:200]
                    log.exception("Lim_Blinds has no lookup for %r - %r", mg["BB"], tmp)
                    raise FpdbParseError from None
            else:
                sb_decimal = Decimal(mg["SB"]) / 2
                bb_decimal = Decimal(mg["SB"])
                info["sb"] = str(sb_decimal.quantize(Decimal("0.01")))
                info["bb"] = str(bb_decimal.quantize(Decimal("0.01")))

    def _processDateTime(self, datetime_str: str, hand: "Hand") -> None:
        """Processes and sets the hand start time from a date-time string.

        Parses the date-time string from the hand text and sets the hand's start time, converting to UTC if necessary.

        Args:
            datetime_str (str): The date-time string extracted from hand text.
            hand ("Hand"): The hand object to update with the parsed start time.

        Returns:
            None
        """
        # 2008/11/12 10:00:48 CET [2008/11/12 4:00:48 ET]
        # (both dates are parsed so ET date overrides the other)
        # 2008/08/17 - 01:14:43 (ET)
        # 2008/09/07 06:23:14 ET
        datetimestr = "2000/01/01 00:00:00"  # default used if time not found

        if self.siteId == SITE_MERGE:
            m2 = self.re_date_time2.finditer(datetime_str)
            for a in m2:
                datetimestr = f"{a.group('Y')}/{a.group('M')}/{a.group('D')} {a.group('H')}:{a.group('MIN')}:00"
            hand.startTime = datetime.datetime.strptime(  # noqa: DTZ007
                datetimestr,
                "%Y/%m/%d %H:%M:%S",
            )  # timezone handled by changeTimezone below
        else:
            m1 = self.re_date_time1.finditer(datetime_str)
            for a in m1:
                datetimestr = (
                    f"{a.group('Y')}/{a.group('M')}/{a.group('D')} {a.group('H')}:{a.group('MIN')}:{a.group('S')}"
                )
            hand.startTime = datetime.datetime.strptime(  # noqa: DTZ007
                datetimestr,
                "%Y/%m/%d %H:%M:%S",
            )  # timezone handled by changeTimezone below
            hand.startTime = HandHistoryConverter.changeTimezone(
                hand.startTime,
                "ET",
                "UTC",
            )

    def _setFreeBuyin(self, hand: "Hand", currency: str) -> None:
        """Sets buyin and fee to zero for freeroll tournaments.

        Updates the hand object to reflect a free buyin and fee, and sets the buyin currency.

        Args:
            hand ("Hand"): The hand object to update.
            currency (str): The currency to set for the buyin.

        Returns:
            None
        """
        hand.buyin = 0
        hand.fee = 0
        hand.buyinCurrency = currency

    def _processBuyinInfo(self, info: dict, hand: "Hand") -> None:
        """Processes buyin information and updates the hand object.

        Determines buyin type, currency, bounty, and fee details from the info dictionary and sets relevant attributes on the hand object.

        Args:
            info (dict): Dictionary containing buyin and tournament information.
            hand ("Hand"): The hand object to update with buyin details.

        Returns:
            None
        """
        key = "BUYIN"
        if info[key].strip() == "Freeroll":
            self._setFreeBuyin(hand, "FREE")
        elif info[key].strip() == "":
            self._setFreeBuyin(hand, "NA")
        else:
            # Detect currency
            self._detectBuyinCurrency(info[key], hand)

            # Remove currency symbols from amount
            info["BIAMT"] = re.sub(r"^[$€£FPPSC₹]+|[$€£FPPSC₹]+$", "", info["BIAMT"])

            # Process bounty and fees
            self._processBountyAndFees(info, hand)

        # Process game flags
        hand.isFast = "Zoom" in info["TITLE"] or "Rush" in info["TITLE"]
        hand.isHomeGame = "Home" in info["TITLE"]

    def _detectBuyinCurrency(self, buyin_str: str, hand: "Hand") -> None:
        """Detects the buyin currency from the buyin string and updates the hand object.

        Analyzes the buyin string for currency symbols or keywords and sets the buyinCurrency attribute on the hand object.

        Args:
            buyin_str (str): The buyin string to analyze for currency.
            hand ("Hand"): The hand object to update with detected currency.

        Returns:
            None

        Raises:
            FpdbParseError: If the currency cannot be detected from the buyin string.
        """
        if "$" in buyin_str:
            hand.buyinCurrency = "USD"
        elif "£" in buyin_str:
            hand.buyinCurrency = "GBP"
        elif "€" in buyin_str:
            hand.buyinCurrency = "EUR"
        elif "₹" in buyin_str or "Rs. " in buyin_str:
            hand.buyinCurrency = "INR"
        elif "¥" in buyin_str:
            hand.buyinCurrency = "CNY"
        elif "FPP" in buyin_str or "SC" in buyin_str:
            hand.buyinCurrency = "PSFP"
        elif re.match("[0-9+]*$", buyin_str.strip()):
            hand.buyinCurrency = "play"
        else:
            log.error("Failed to detect currency. Hand ID: %s: %r", hand.handid, buyin_str)
            raise FpdbParseError

    def _swapBountyAndRake(self, info: dict) -> None:
        """Swaps the values of bounty and rake in the info dictionary.

        Exchanges the values of the 'BOUNTY' and 'BIRAKE' keys in the provided info dictionary.

        Args:
            info (dict): Dictionary containing bounty and rake information.

        Returns:
            None
        """
        info["BOUNTY"], info["BIRAKE"] = info["BIRAKE"], info["BOUNTY"]

    def _processBountyAndFees(self, info: dict, hand: "Hand") -> None:
        """Processes bounty and fee information for a hand.

        Calculates and sets the bounty, buyin, and fee values on the hand object based on the provided info dictionary.

        Args:
            info (dict): Dictionary containing bounty, rake, and buyin information.
            hand ("Hand"): The hand object to update with bounty and fee details.

        Returns:
            None
        """
        if hand.buyinCurrency != "PSFP":
            if info["BOUNTY"] is not None:
                self._swapBountyAndRake(info)
                info["BOUNTY"] = info["BOUNTY"].strip("$€£₹")
                hand.koBounty = int(100 * float(info["BOUNTY"]))
                hand.isKO = True
            else:
                hand.isKO = False

            info["BIRAKE"] = info["BIRAKE"].strip("$€£₹")
            hand.buyin = int(100 * float(info["BIAMT"])) + hand.koBounty
            hand.fee = int(100 * float(info["BIRAKE"]))
        else:
            hand.buyin = int(100 * float(info["BIAMT"]))
            hand.fee = 0

    def _processHandInfo(self, info: dict, hand: "Hand") -> None:
        """Processes extracted hand information and updates the hand object.

        Iterates through the info dictionary and delegates processing of each key to the appropriate handler.

        Args:
            info (dict): Dictionary containing extracted hand information.
            hand ("Hand"): The hand object to update with processed information.

        Returns:
            None
        """
        for key in info:
            self._processHandInfoKey(key, info, hand)

    def _processHandInfoKey(self, key: str, info: dict, hand: "Hand") -> None:
        """Processes a single key from the hand info dictionary and updates the hand object.

        Delegates processing of the key to the appropriate handler based on its type (basic, tournament, or table field).

        Args:
            key (str): The key from the hand info dictionary to process.
            info (dict): Dictionary containing extracted hand information.
            hand ("Hand"): The hand object to update with processed information.

        Returns:
            None
        """
        if key in {"DATETIME", "HID", "TOURNO"}:
            self._processBasicHandFields(key, info, hand)
        elif key in {"BUYIN", "LEVEL", "SHOOTOUT"}:
            self._processTournamentFields(key, info, hand)
        elif key in {"TABLE", "BUTTON", "MAX"}:
            self._processTableFields(key, info, hand)

    def _processBasicHandFields(self, key: str, info: dict, hand: "Hand") -> None:
        """Processes basic hand fields and updates the hand object.

        Handles the DATETIME, HID, and TOURNO keys by setting the corresponding attributes on the hand object.

        Args:
            key (str): The key from the hand info dictionary to process.
            info (dict): Dictionary containing extracted hand information.
            hand ("Hand"): The hand object to update with processed information.

        Returns:
            None
        """
        if key == "DATETIME":
            self._processDateTime(info[key], hand)
        elif key == "HID":
            hand.handid = info[key]
        elif key == "TOURNO" and info[key] is not None:
            hand.tourNo = info[key][-18:]

    def _processTournamentFields(self, key: str, info: dict, hand: "Hand") -> None:
        """Processes tournament-specific fields and updates the hand object.

        Handles the BUYIN, LEVEL, and SHOOTOUT keys by setting the corresponding tournament attributes on the hand object.

        Args:
            key (str): The key from the hand info dictionary to process.
            info (dict): Dictionary containing extracted hand information.
            hand ("Hand"): The hand object to update with processed tournament information.

        Returns:
            None
        """
        if key == "BUYIN" and hand.tourNo is not None:
            self._processBuyinInfo(info, hand)
        elif key == "LEVEL":
            hand.level = info[key]
        elif key == "SHOOTOUT" and info[key] is not None:
            hand.isShootout = True

    def _processTableFields(self, key: str, info: dict, hand: "Hand") -> None:
        """Processes table-related fields and updates the hand object.

        Handles the TABLE, BUTTON, and MAX keys by setting the corresponding table attributes on the hand object.

        Args:
            key (str): The key from the hand info dictionary to process.
            info (dict): Dictionary containing extracted hand information.
            hand ("Hand"): The hand object to update with processed table information.

        Returns:
            None
        """
        if key == "TABLE":
            self._processTableInfo(info, hand)
        elif key == "BUTTON":
            hand.buttonpos = info[key]
        elif key == "MAX" and info[key] is not None:
            hand.maxseats = int(info[key])

    def _processTableInfo(self, info: dict, hand: "Hand") -> None:
        """Processes table information and updates the hand object.

        Sets the table name on the hand object based on tournament and table info fields.

        Args:
            info (dict): Dictionary containing extracted hand information.
            hand ("Hand"): The hand object to update with table information.

        Returns:
            None
        """
        tablesplit = re.split(" ", info["TABLE"])
        if info["TOURNO"] is not None and info["HIVETABLE"] is not None:
            hand.tablename = info["HIVETABLE"]
        elif hand.tourNo is not None and len(tablesplit) > 1:
            hand.tablename = tablesplit[1]
        else:
            hand.tablename = info["TABLE"]

    def readHandInfo(self, hand: "Hand") -> None:
        """Reads and processes hand information from the hand text.

        Extracts summary, game, and table information from the hand text, checks for partial or malformed hands, and updates the hand object with parsed details.

        Args:
            hand ("Hand"): The hand object to update with extracted information.

        Returns:
            None

        Raises:
            FpdbHandPartial: If the hand is incomplete, contains multiple summaries, or is cancelled.
            FpdbParseError: If hand information cannot be parsed from the hand text.
        """
        # First check if partial or malformed
        summary_count = hand.handText.count("*** SUMMARY ***")

        if summary_count == 0:
            msg = f"Hand '{hand.handid}' has no SUMMARY section - likely incomplete"
            raise FpdbHandPartial(msg)
        elif summary_count > 1:
            # Multiple summaries suggest multiple hands in one string
            # Try to extract just the first complete hand
            if summaries := list(re.finditer(r"\*\*\* SUMMARY \*\*\*", hand.handText)):
                # Find the end of the first hand (after its summary section)
                first_summary_end = summaries[0].end()
                # Look for the next hand start or end of string
                remaining_text = hand.handText[first_summary_end:]
                if next_hand_match := re.search(r"\n\n+PokerStars (Game|Hand) #", remaining_text):
                    # Truncate to just the first hand
                    truncate_pos = first_summary_end + next_hand_match.start()
                    original_text = hand.handText
                    hand.handText = original_text[:truncate_pos].rstrip()
                    log.info(f"Hand '{hand.handid}' contained multiple hands, extracted first hand only")
                else:
                    # No clear next hand boundary, treat as partial
                    msg = f"Hand '{hand.handid}' contains {summary_count} SUMMARY sections - appears to contain multiple incomplete hands"
                    raise FpdbHandPartial(msg)
            else:
                msg = f"Hand '{hand.handid}' is not cleanly split into pre and post Summary"
                raise FpdbHandPartial(msg)

        info = {}
        m = self.re_hand_info.search(hand.handText, re.DOTALL)
        m2 = self.re_game_info.search(hand.handText)
        if m is None or m2 is None:
            tmp = hand.handText[:200]
            log.error("read Hand Info failed: %r", tmp)
            raise FpdbParseError

        info |= m.groupdict() | m2.groupdict()

        # Process the extracted information
        self._processHandInfo(info, hand)

        if "Zoom" in self.in_path or "Rush" in self.in_path:
            (hand.gametype["fast"], hand.isFast) = (True, True)

        if self.re_cancelled.search(hand.handText):
            msg = f"Hand '{hand.handid}' was cancelled."
            raise FpdbHandPartial(msg)

        # Parse rake and total pot from hand text if available
        self._parseRakeAndPot(hand)

    def readButton(self, hand: "Hand") -> None:
        """Reads the button position from the hand text and updates the hand object.

        Searches for the button position in the hand text and sets it on the hand object, logging if not found.

        Args:
            hand ("Hand"): The hand object to update with button position.

        Returns:
            None
        """
        if m := self.re_button.search(hand.handText):
            hand.buttonpos = int(m.group("BUTTON"))
        else:
            log.info("readButton: not found")

    def readPlayerStacks(self, hand: "Hand") -> None:
        """Reads player stack information from the hand text and updates the hand object.

        Extracts seat, player name, cash, sitout status, and bounty for each player before the summary section.

        Args:
            hand ("Hand"): The hand object to update with player stack information.

        Returns:
            None
        """
        pre, post = hand.handText.split("*** SUMMARY ***")
        m = self.re_player_info.finditer(pre)
        for a in m:
            hand.addPlayer(
                int(a.group("SEAT")),
                a.group("PNAME"),
                self.clearMoneyString(a.group("CASH")),
                None,
                a.group("SITOUT"),
                self.clearMoneyString(a.group("BOUNTY")),
            )

    def markStreets(self, hand: "Hand") -> None:
        """Reads player stack information from the hand text and updates the hand object.

        Extracts seat, player name, cash, sitout status, and bounty for each player before the summary section.

        Args:
            hand ("Hand"): The hand object to update with player stack information.

        Returns:
            None
        """
        # There is no marker between deal and draw in Stars single draw games
        #  this upsets the accounting, incorrectly sets handsPlayers.cardxx and
        #  in consequence the mucked-display is incorrect.
        # Attempt to fix by inserting a DRAW marker into the hand text attribute

        if hand.gametype["category"] in ("27_1draw", "fivedraw"):
            # isolate the first discard/stand pat line (thanks Carl for the regex)
            discard_split = re.split(
                r"(?:(.+(?: stands pat|: discards).+))",
                hand.handText,
                flags=re.DOTALL,
            )
            if len(hand.handText) != len(discard_split[0]):
                # DRAW street found, reassemble, with DRAW marker added
                discard_split[0] += "*** DRAW ***\r\n"
                hand.handText = ""
                for i in discard_split:
                    hand.handText += i

        # PREFLOP = ** Dealing down cards **
        # This re fails if,  say, river is missing; then we don't get the ** that starts the river.
        if hand.gametype["split"]:
            rit_pattern = (
                RIT_PREFLOP_PATTERN
                + RIT_FIRST_FLOP_PATTERN
                + RIT_SECOND_FLOP_PATTERN
                + RIT_FIRST_TURN_PATTERN
                + RIT_SECOND_TURN_PATTERN
                + RIT_FIRST_RIVER_PATTERN
                + RIT_SECOND_RIVER_PATTERN
            )
            m = re.search(rit_pattern, hand.handText, re.DOTALL)
        elif hand.gametype["base"] in ("hold"):
            if self.siteId == SITE_BOVADA:
                m = re.search(
                    r"\*\*\* HOLE CARDS \*\*\*(?P<PREFLOP>(.+(?P<FLOPET>\[\S\S\]))?.+(?=\*\*\* FLOP \*\*\*)|.+)"
                    r"(\*\*\* FLOP \*\*\*(?P<FLOP> (\[\S\S\] )?\[(\S\S ?)?\S\S \S\S\].+(?=\*\*\* TURN \*\*\*)|.+))?"
                    r"(\*\*\* TURN \*\*\* \[\S\S \S\S \S\S\] (?P<TURN>\[\S\S\].+(?=\*\*\* RIVER \*\*\*)|.+))?"
                    r"(\*\*\* RIVER \*\*\* \[\S\S \S\S \S\S\]? \[?\S\S\] (?P<RIVER>\[\S\S\].+))?",
                    hand.handText,
                    re.DOTALL,
                )
            else:
                pattern = (
                    PREFLOP_PATTERN
                    + FLOP_PATTERN
                    + TURN_PATTERN
                    + RIVER_PATTERN
                    + FIRST_FLOP_PATTERN
                    + FIRST_TURN_PATTERN
                    + FIRST_RIVER_PATTERN
                    + SECOND_FLOP_PATTERN
                    + SECOND_TURN_PATTERN
                    + SECOND_RIVER_PATTERN
                )
                m = re.search(pattern, hand.handText, re.DOTALL)
        elif hand.gametype["base"] in ("stud"):
            m = re.search(
                r"(?P<ANTES>.+(?=\*\*\* 3rd STREET \*\*\*)|.+)"
                r"(\*\*\* 3rd STREET \*\*\*(?P<THIRD>.+(?=\*\*\* 4th STREET \*\*\*)|.+))?"
                r"(\*\*\* 4th STREET \*\*\*(?P<FOURTH>.+(?=\*\*\* 5th STREET \*\*\*)|.+))?"
                r"(\*\*\* 5th STREET \*\*\*(?P<FIFTH>.+(?=\*\*\* 6th STREET \*\*\*)|.+))?"
                r"(\*\*\* 6th STREET \*\*\*(?P<SIXTH>.+(?=\*\*\* RIVER \*\*\*)|.+))?"
                r"(\*\*\* RIVER \*\*\*(?P<SEVENTH>.+))?",
                hand.handText,
                re.DOTALL,
            )
        elif hand.gametype["base"] in ("draw"):
            if hand.gametype["category"] in ("27_1draw", "fivedraw"):
                m = re.search(
                    r"(?P<PREDEAL>.+(?=\*\*\* DEALING HANDS \*\*\*)|.+)"
                    r"(\*\*\* DEALING HANDS \*\*\*(?P<DEAL>.+(?=\*\*\* DRAW \*\*\*)|.+))?"
                    r"(\*\*\* DRAW \*\*\*(?P<DRAWONE>.+))?",
                    hand.handText,
                    re.DOTALL,
                )
            else:
                m = re.search(
                    r"(?P<PREDEAL>.+(?=\*\*\* DEALING HANDS \*\*\*)|.+)"
                    r"(\*\*\* DEALING HANDS \*\*\*(?P<DEAL>.+(?=\*\*\* FIRST DRAW \*\*\*)|.+))?"
                    r"(\*\*\* FIRST DRAW \*\*\*(?P<DRAWONE>.+(?=\*\*\* SECOND DRAW \*\*\*)|.+))?"
                    r"(\*\*\* SECOND DRAW \*\*\*(?P<DRAWTWO>.+(?=\*\*\* THIRD DRAW \*\*\*)|.+))?"
                    r"(\*\*\* THIRD DRAW \*\*\*(?P<DRAWTHREE>.+))?",
                    hand.handText,
                    re.DOTALL,
                )
        log.debug("type: %s, value: %s", type(m), m)
        mg = m.groupdict()
        log.debug("type mg: %s, value: %s", type(mg), mg)
        hand.addStreets(m)

    def readCommunityCards(
        self,
        hand: "Hand",
        street: str,
    ) -> None:
        """Reads and sets community cards for a given street in the hand.

        Extracts community cards from the hand text for the specified street and updates the hand object, handling run-it-twice scenarios.

        Args:
            hand ("Hand"): The hand object to update with community cards.
            street (str): The street name to extract community cards for.

        Returns:
            None

        Raises:
            FpdbHandPartial: If a blank community card is detected.
        """
        # street has been matched by markStreets, so exists in this hand
        if self.re_empty_card.search(hand.streets[street]):
            msg = "Blank community card"
            raise FpdbHandPartial(msg)
        if (
            street != "FLOPET" or hand.streets.get("FLOP") is None
        ):  # a list of streets which get dealt community cards (i.e. all but PREFLOP)
            if m2 := self.re_board2.search(hand.streets[street]):
                hand.setCommunityCards(
                    street,
                    [m2.group("C1"), m2.group("C2"), m2.group("C3")],
                )
            else:
                m = self.re_board.search(hand.streets[street])
                hand.setCommunityCards(street, m.group("CARDS").split(" "))
        if street in {"FLOP1", "TURN1", "RIVER1", "FLOP2", "TURN2", "RIVER2"}:
            hand.runItTimes = 2

    def readSTP(self, hand: "Hand") -> None:
        """Reads STP (Side Pot) information from the hand text and updates the hand object.

        Searches for the STP amount in the hand text and adds it to the hand object if found.

        Args:
            hand ("Hand"): The hand object to update with STP information.

        Returns:
            None
        """
        if m := self.re_stp.search(hand.handText):
            hand.addSTP(m.group("AMOUNT"))

    def readAntes(self, hand: "Hand") -> None:
        """Reads ante information from the hand text and updates the hand object.

        Extracts ante amounts for each player and adds them to the hand object.

        Args:
            hand ("Hand"): The hand object to update with ante information.

        Returns:
            None
        """
        log.debug("reading antes")
        m = self.re_antes.finditer(hand.handText)
        for player in m:
            hand.addAnte(
                player.group("PNAME"),
                self.clearMoneyString(player.group("ANTE")),
            )

    def readBringIn(self, hand: "Hand") -> None:
        """Reads bring-in bet information from the hand text and updates the hand object.

        Searches for the bring-in bet in the hand text and adds it to the hand object if found.

        Args:
            hand ("Hand"): The hand object to update with bring-in information.

        Returns:
            None
        """
        if m := self.re_bring_in.search(hand.handText, re.DOTALL):
            hand.addBringIn(m.group("PNAME"), self.clearMoneyString(m.group("BRINGIN")))

    def readBlinds(self, hand: "Hand") -> None:
        """Reads blind and straddle information from the hand text and updates the hand object.

        Extracts small blind, big blind, dead blinds, straddle, and button blind postings from the hand text and adds them to the hand object.

        Args:
            hand ("Hand"): The hand object to update with blind information.

        Returns:
            None
        """
        live_blind = True
        for a in self.re_post_sb.finditer(hand.handText):
            if live_blind:
                hand.addBlind(
                    a.group("PNAME"),
                    "small blind",
                    self.clearMoneyString(a.group("SB")),
                )
                live_blind = False
            else:
                names = [p[1] for p in hand.players]
                if "Big Blind" in names or "Small Blind" in names or "Dealer" in names:
                    hand.addBlind(
                        a.group("PNAME"),
                        "small blind",
                        self.clearMoneyString(a.group("SB")),
                    )
                else:
                    # Post dead blinds as ante
                    hand.addBlind(
                        a.group("PNAME"),
                        "secondsb",
                        self.clearMoneyString(a.group("SB")),
                    )
        for a in self.re_post_bb.finditer(hand.handText):
            hand.addBlind(
                a.group("PNAME"),
                "big blind",
                self.clearMoneyString(a.group("BB")),
            )
        for a in self.re_post_both.finditer(hand.handText):
            hand.addBlind(
                a.group("PNAME"),
                "both",
                self.clearMoneyString(a.group("SBBB")),
            )
        for a in self.re_post_straddle.finditer(hand.handText):
            hand.addBlind(
                a.group("PNAME"),
                "straddle",
                self.clearMoneyString(a.group("STRADDLE")),
            )
        for a in self.re_post_bub.finditer(hand.handText):
            hand.addBlind(
                a.group("PNAME"),
                "button blind",
                self.clearMoneyString(a.group("BUB")),
            )

    def readHoleCards(self, hand: "Hand") -> None:
        """Reads and sets hole cards for each player from the hand text.

        Extracts hero and player hole cards for each street, handling special cases for stud games and updating the hand object accordingly.

        Args:
            hand ("Hand"): The hand object to update with hole card information.

        Returns:
            None
        """
        #    streets PREFLOP, PREDRAW, and THIRD are special cases beacause
        #    we need to grab hero's cards
        for street in ("PREFLOP", "DEAL"):
            if street in hand.streets:
                m = self.re_hero_cards.finditer(hand.streets[street])
                for found in m:
                    hand.hero = found.group("PNAME")
                    if "cards" not in found.group("NEWCARDS"):
                        newcards = found.group("NEWCARDS").split(" ")
                        hand.addHoleCards(
                            street,
                            hand.hero,
                            closed=newcards,
                            shown=False,
                            mucked=False,
                            dealt=True,
                        )

        for street, text in list(hand.streets.items()):
            log.debug("text: %s", text)
            log.debug("hand.streets items: %s", list(hand.streets.items()))
            if not text or street in ("PREFLOP", "DEAL"):
                continue  # already done these

            m = self.re_hero_cards.finditer(hand.streets[street])
            for found in m:
                player = found.group("PNAME")
                newcards = [] if found.group("NEWCARDS") is None else found.group("NEWCARDS").split(" ")
                oldcards = [] if found.group("OLDCARDS") is None else found.group("OLDCARDS").split(" ")

                if street == "THIRD" and len(newcards) == STUD_HOLE_CARDS_COUNT:  # hero in stud game
                    hand.hero = player
                    hand.dealt.add(player)  # need this for stud??
                    hand.addHoleCards(
                        street,
                        player,
                        closed=newcards[:2],
                        open=[newcards[2]],
                        shown=False,
                        mucked=False,
                        dealt=False,
                    )
                else:
                    hand.addHoleCards(
                        street,
                        player,
                        open=newcards,
                        closed=oldcards,
                        shown=False,
                        mucked=False,
                        dealt=False,
                    )

    def _processAction(self, action: re.Match, hand: "Hand", street: str) -> None:
        """Processes a single betting action and updates the hand object.

        Interprets the action type and delegates to the appropriate hand method to record the action for the specified street.

        Args:
            action (re.Match): The regex match object containing action details.
            hand ("Hand"): The hand object to update with the action.
            street (str): The street name where the action occurred.

        Returns:
            None
        """
        atype = action["ATYPE"]
        pname = action["PNAME"]

        if atype == " folds":
            hand.addFold(street, pname)
        elif atype == " checks":
            hand.addCheck(street, pname)
        elif atype == " calls":
            hand.addCall(street, pname, self.clearMoneyString(action["BET"]))
        elif atype == " raises":
            self._processRaise(action, hand, street, pname)
        elif atype == " bets":
            hand.addBet(street, pname, self.clearMoneyString(action["BET"]))
        elif atype == " discards":
            hand.addDiscard(street, pname, action["BET"], action["CARDS"])
        elif atype == " stands pat":
            hand.addStandsPat(street, pname, action["CARDS"])
        else:
            log.debug("Unimplemented readAction: %r %r", pname, atype)

    def _processRaise(self, action: re.Match, hand: "Hand", street: str, pname: str) -> None:
        """Processes a raise action and updates the hand object.

        Determines the type of raise (to amount or call and raise) and records it for the specified street and player.

        Args:
            action (re.Match): The regex match object containing raise details.
            hand ("Hand"): The hand object to update with the raise action.
            street (str): The street name where the raise occurred.
            pname (str): The player name performing the raise.

        Returns:
            None
        """
        if action["BETTO"] is not None:
            hand.addRaiseTo(street, pname, self.clearMoneyString(action["BETTO"]))
        elif action["BET"] is not None:
            hand.addCallandRaise(street, pname, self.clearMoneyString(action["BET"]))

    def readAction(self, hand: "Hand", street: str) -> None:
        """Reads and processes betting actions for a given street in the hand.

        Extracts and records all player actions for the specified street, including folds, checks, calls, raises, bets, discards, and stands pat. Also detects and handles uncalled bets and walk scenarios.

        Args:
            hand ("Hand"): The hand object to update with action information.
            street (str): The street name to process actions for.

        Returns:
            None
        """
        s = f"{street}2" if hand.gametype["split"] and street in hand.communityStreets else street
        if not hand.streets[s]:
            return

        # Process all actions
        m = self.re_action.finditer(hand.streets[s])
        for action in m:
            self._processAction(action, hand, street)

        # Process uncalled bets
        if m := self.re_uncalled.search(hand.streets[s]):
            uncalled_player = m.group("PNAME").strip()  # Remove leading/trailing spaces
            uncalled_amount = m.group("BET")
            log.info("Processing uncalled bet: %s -> %s", uncalled_player, uncalled_amount)

            # IMPORTANT: Store uncalled bet in hand.pot.returned
            # This is needed because when totalpot is pre-set by parser,
            # totalPot() skips calculation and doesn't fill pot.returned
            from decimal import Decimal
            uncalled_decimal = Decimal(uncalled_amount.replace(",", ""))
            hand.pot.returned[uncalled_player] = hand.pot.returned.get(uncalled_player, Decimal("0.00")) + uncalled_decimal
            log.debug(f"Added to pot.returned: {uncalled_player} -> {uncalled_decimal}")

            # Check if this could be a walk scenario by looking for collection by same player
            pre, post = hand.handText.split("*** SUMMARY ***")
            collection_match = self.re_collect_pot2.search(pre)
            if collection_match and collection_match.group("PNAME") == uncalled_player:
                collection_amount = Decimal(collection_match.group("POT").replace(",", ""))
                uncalled_decimal = Decimal(uncalled_amount.replace(",", ""))

                # Walk scenario detection:
                # 1. Same player has uncalled bet and collection
                # 2. Either: uncalled == collection (rare case, e.g., heads-up)
                #    Or: uncalled > collection (typical walk: BB gets SB, BB returned)
                if uncalled_decimal == collection_amount:
                    log.info(
                        "True walk scenario detected (equal): %s uncalled=%s collected=%s",
                        uncalled_player,
                        uncalled_amount,
                        collection_amount,
                    )
                    if not hasattr(hand, "walk_adjustments"):
                        hand.walk_adjustments = {}
                    hand.walk_adjustments[uncalled_player] = uncalled_decimal
                elif uncalled_decimal > collection_amount:
                    # This is likely a BB walk: BB gets only SB contribution, BB bet returned
                    log.info(
                        "True walk scenario detected (BB walk): %s uncalled=%s collected=%s",
                        uncalled_player,
                        uncalled_amount,
                        collection_amount,
                    )
                    if not hasattr(hand, "walk_adjustments"):
                        hand.walk_adjustments = {}
                    hand.walk_adjustments[uncalled_player] = uncalled_decimal
                else:
                    log.info(
                        "Not a walk - uncalled bet (%s) < collection (%s) for %s",
                        uncalled_amount,
                        collection_amount,
                        uncalled_player,
                    )

            hand.addUncalled(street, uncalled_player, uncalled_amount)

    def readShowdownActions(self, hand: "Hand") -> None:
        """Reads showdown actions from the hand text and updates the hand object.

        Extracts shown cards for each player at showdown and adds them to the hand object.

        Args:
            hand ("Hand"): The hand object to update with showdown card information.

        Returns:
            None
        """
        # TODO(@fpdb): pick up mucks also??
        for shows in self.re_showdown_action.finditer(hand.handText):
            cards = shows.group("CARDS").split(" ")
            hand.addShownCards(cards, shows.group("PNAME"))

    def _processProgressiveBounties(self, hand: "Hand") -> None:
        """Processes progressive knockout bounties and updates the hand object.

        Calculates progressive bounty amounts for each player, sets end bounty values, and updates the hand's progressive status and koCounts.

        Args:
            hand ("Hand"): The hand object to update with progressive bounty information.

        Returns:
            None
        """
        ko_amounts = {}

        for a in self.re_progressive.finditer(hand.handText):
            if a.group("PNAME") not in ko_amounts:
                ko_amounts[a.group("PNAME")] = 0
            ko_amounts[a.group("PNAME")] += 100 * float(a.group("AMT"))
            hand.endBounty[a.group("PNAME")] = 100 * float(a.group("ENDAMT"))
            hand.isProgressive = True

        if hand.koBounty > 0:
            m = self.re_winning_rank_one.search(hand.handText)
            winner = m.group("PNAME") if m else None

            for pname, amount in list(ko_amounts.items()):
                if pname == winner:
                    hand.koCounts[pname] = (amount + hand.endBounty[pname]) / float(hand.koBounty)
                else:
                    hand.koCounts[pname] = amount / float(hand.koBounty)

    def _processRegularBounties(self, hand: "Hand") -> None:
        """Processes regular knockout bounties and updates the hand object.

        Iterates through bounty matches in the hand text, handling split and single bounties, and updates the koCounts for each player.

        Args:
            hand ("Hand"): The hand object to update with regular bounty information.

        Returns:
            None
        """
        for a in self.re_bounty.finditer(hand.handText):
            if a["SPLIT"] == "split":
                self._processSplitBounty(hand, a)
            else:
                self._processSingleBounty(hand, a)

    def _processSplitBounty(self, hand: "Hand", match: re.Match) -> None:
        """Processes split knockout bounties and updates the hand object.

        Splits the bounty among multiple players listed in the match and updates their koCounts accordingly.

        Args:
            hand ("Hand"): The hand object to update with split bounty information.
            match (re.Match): The regex match object containing player names.

        Returns:
            None
        """
        pnames = match["PNAME"].split(", ")
        for pname in pnames:
            if pname not in hand.koCounts:
                hand.koCounts[pname] = 0
            hand.koCounts[pname] += 1 / float(len(pnames))

    def _processSingleBounty(self, hand: "Hand", match: re.Match) -> None:
        """Processes a single knockout bounty and updates the hand object.

        Increments the koCounts for the player listed in the match to reflect a single bounty win.

        Args:
            hand ("Hand"): The hand object to update with single bounty information.
            match (re.Match): The regex match object containing the player name.

        Returns:
            None
        """
        pname = match["PNAME"]
        if pname not in hand.koCounts:
            hand.koCounts[pname] = 0
        hand.koCounts[pname] += 1

    def readTourneyResults(self, hand: "Hand") -> None:
        """Reads tournament results and updates bounty information for the hand.

        Determines whether the hand contains progressive or regular bounties and processes them accordingly to update player KO counts.

        Args:
            hand ("Hand"): The hand object to update with tournament results.

        Returns:
            None
        """
        if self.re_bounty.search(hand.handText) is None:
            self._processProgressiveBounties(hand)
        else:
            self._processRegularBounties(hand)

    def _calculateBovadaAdjustments(self, hand: "Hand") -> tuple[bool, bool, float, float]:
        """Calculates Bovada-specific adjustments for pot collection scenarios.

        Determines if a hand contains Bovada walk scenarios and calculates necessary adjustments for blinds and pot amounts.

        Args:
            hand ("Hand"): The hand object to analyze for Bovada adjustments.

        Returns:
            tuple[bool, bool, float, float]: Flags and adjustment values for Bovada walk scenarios.
        """
        acts = hand.actions.get("PREFLOP")
        bovada_uncalled_v1, bovada_uncalled_v2, blindsantes, adjustment = False, False, 0, 0

        # Only apply Bovada adjustments for Bovada/Merge sites
        # PokerStars converted hands may have anonymous names but should NOT use Bovada logic
        if self.siteId not in (SITE_BOVADA, SITE_MERGE):
            return bovada_uncalled_v1, bovada_uncalled_v2, blindsantes, adjustment

        names = [p[1] for p in hand.players]
        if (
            ("Big Blind" in names or "Small Blind" in names or "Dealer" in names or self.siteId == SITE_MERGE)
            and acts is not None
            and all(a[1] == "folds" for a in acts)
        ):
            m0 = self.re_uncalled.search(hand.handText)
            if m0 and float(m0.group("BET")) == float(hand.bb):
                bovada_uncalled_v2 = True
            elif m0 is None:
                bovada_uncalled_v1 = True
                has_sb = any(a[1] == "small blind" for a in hand.actions.get("BLINDSANTES"))
                adjustment = (float(hand.bb) - float(hand.sb)) if has_sb else float(hand.bb)
                blindsantes = sum(a[2] for a in hand.actions.get("BLINDSANTES"))

        return bovada_uncalled_v1, bovada_uncalled_v2, blindsantes, adjustment

    def _addCollectPotWithAdjustment(
        self,
        hand: "Hand",
        match: re.Match,
        adjustments: tuple[bool, bool, float, float],
    ) -> None:
        """Adds pot collection information to the hand object, applying Bovada-specific adjustments.

        Adjusts the collected pot amount for Bovada walk scenarios and updates the hand object with the correct value.

        Args:
            hand ("Hand"): The hand object to update with pot collection information.
            match (re.Match): The regex match object containing pot and player details.
            adjustments (tuple[bool, bool, float, float]): Flags and adjustment values for Bovada walk scenarios.

        Returns:
            None
        """
        bovada_uncalled_v1, bovada_uncalled_v2, blindsantes, adjustment = adjustments
        pot = self.clearMoneyString(match["POT"])
        player = match["PNAME"]

        if bovada_uncalled_v1 and float(pot) == (blindsantes + hand.pot.stp):
            hand.addCollectPot(player=player, pot=str(float(pot) - adjustment))
        elif bovada_uncalled_v2:
            hand.addCollectPot(player=player, pot=str(float(pot) * 2))
        else:
            hand.addCollectPot(player=player, pot=pot)

    def _addCashOutPotWithAdjustment(
        self,
        hand: "Hand",
        match: re.Match,
        adjustments: tuple[bool, bool, float, float],
    ) -> None:
        """Adds cash out pot collection information to the hand object, applying adjustments.

        Uses addCashOutPot instead of addCollectPot to avoid affecting totalcollected
        and breaking rake calculations.

        Args:
            hand ("Hand"): The hand object to update with cash out collection information.
            match (re.Match): The regex match object containing pot and player details.
            adjustments (tuple[bool, bool, float, float]): Flags and adjustment values for walk scenarios.
        Returns:
            None
        """
        bovada_uncalled_v1, bovada_uncalled_v2, blindsantes, adjustment = adjustments
        pot = self.clearMoneyString(match["POT"])
        player = match["PNAME"]
        if bovada_uncalled_v1 and float(pot) == (blindsantes + hand.pot.stp):
            hand.addCashOutPot(player=player, pot=str(float(pot) - adjustment))
        elif bovada_uncalled_v2:
            hand.addCashOutPot(player=player, pot=str(float(pot) * 2))
        else:
            hand.addCashOutPot(player=player, pot=pot)

    def readCollectPot(self, hand: "Hand") -> None:
        """Reads pot collection information from the hand text and updates the hand object.

        Processes all pot collections for the hand, applying Bovada-specific adjustments and handling walk scenarios and cash out fees.

        Args:
            hand ("Hand"): The hand object to update with pot collection information.

        Returns:
            None
        """
        # Bovada walks are calculated incorrectly in converted PokerStars hands
        adjustments = self._calculateBovadaAdjustments(hand)

        i = 0
        pre, post = hand.handText.split("*** SUMMARY ***")
        hand.cashedOut = self.re_cashed_out.search(pre) is not None

        # Walk scenarios are already detected in readAction

        if hand.runItTimes == 0:
            # Process normal pot collections
            # Skip lines that say "pot not awarded" (cashout hands)
            for m in self.re_collect_pot.finditer(post):
                # Get the full line to check for "pot not awarded"
                line_start = m.start()
                line_end = post.find('\n', line_start)
                if line_end == -1:
                    line_end = len(post)
                full_line = post[line_start:line_end]

                # If line says "and won" but "pot not awarded", this player won the poker hand
                # but cashed out instead of collecting. Store them as poker winner.
                if "pot not awarded" in full_line:
                    log.info("Skipping collection line (pot not awarded): %s", full_line[:80])
                    # Extract player name from the line to mark as poker winner
                    if "and won" in full_line:
                        player_name = m.group('PNAME')
                        hand.pokerWinners.add(player_name)
                        log.info("Marking %s as poker winner (won but cashed out)", player_name)
                    continue

                self._addCollectPotWithAdjustment(hand, m, adjustments)
                i += 1

        if i == 0:
            log.info("Processing collections from pre-summary section")
            for m in self.re_collect_pot2.finditer(pre):
                player = m.group("PNAME")
                pot_amount = Decimal(m.group("POT").replace(",", ""))
                log.info("Found collection: %s -> %s", player, pot_amount)

                # Check if this is a walk scenario (already detected in readAction)
                if hasattr(hand, "walk_adjustments") and player in hand.walk_adjustments:
                    log.info("Walk scenario confirmed for %s", player)

                self._addCollectPotWithAdjustment(hand, m, adjustments)
                i += 1

        # Handle cash out with fee pattern (always check, regardless of i)
        for m in self.re_collect_pot3.finditer(pre):
            player = m.group("PNAME")
            pot_amount = Decimal(m.group("POT").replace(",", ""))
            fee_amount = Decimal(m.group("FEE").replace(",", ""))
            log.info("Found cash out collection: %s -> %s (fee: %s)", player, pot_amount, fee_amount)

            # Store cash out fee information for statistics/logging
            # Fee is not added to collected pot as it's taken by the site
            if not hasattr(hand, "cashOutFees"):
                hand.cashOutFees = {}
            hand.cashOutFees[player] = fee_amount

            self._addCashOutPotWithAdjustment(hand, m, adjustments)
            i += 1

    def readShownCards(self, hand: "Hand") -> None:
        """Reads shown and mucked cards from the hand text and updates the hand object.

        Extracts revealed cards for each player, including shown and mucked cards, and adds them to the hand object with appropriate flags.

        Args:
            hand ("Hand"): The hand object to update with shown and mucked card information.

        Returns:
            None
        """
        if self.siteId == SITE_MERGE:
            re_revealed_cards = re.compile(
                r"Dealt to {PLYR}(?: \[(?P<OLDCARDS>.+?)\])?( \[(?P<NEWCARDS>.+?)\])".format(**self.substitutions),
                re.MULTILINE,
            )
            m = re_revealed_cards.finditer(hand.handText)
            for found in m:
                cards = found.group("NEWCARDS").split(" ")
                hand.addShownCards(
                    cards=cards,
                    player=found.group("PNAME"),
                    shown=True,
                    mucked=False,
                )

        for m in self.re_shown_cards.finditer(hand.handText):
            if m.group("CARDS") is not None:
                cards = m.group("CARDS")
                cards = cards.split(
                    " ",
                )  # needs to be a list, not a set--stud needs the order
                string = m.group("STRING")
                if m.group("STRING2"):
                    string += "|" + m.group("STRING2")

                (shown, mucked) = (False, False)
                if m.group("SHOWED") == "showed":
                    shown = True
                elif m.group("SHOWED") == "mucked":
                    mucked = True

                # print "DEBUG: hand.addShownCards(%s, %s, %s, %s)" %(cards, m.group('PNAME'), shown, mucked)
                hand.addShownCards(
                    cards=cards,
                    player=m.group("PNAME"),
                    shown=shown,
                    mucked=mucked,
                    string=string,
                )

    def _parseRakeAndPot(self, hand: "Hand") -> None:
        """Parses rake and total pot information from the hand text and updates the hand object.

        Searches for explicit rake and pot values in the summary section, parses them, and sets them on the hand object. Marks rake as parsed to avoid recalculation.

        Args:
            hand ("Hand"): The hand object to update with rake and pot information.

        Returns:
            None
        """
        # Look for rake information in the summary section
        if rake_match := self.re_rake.search(hand.handText):
            # Extract pot and rake values
            total_pot_str = rake_match.group("POT").replace(",", "")
            rake_str = rake_match.group("RAKE").replace(",", "")

            try:
                total_pot, rake = self._parse_decimal_values(total_pot_str, rake_str)

<<<<<<< HEAD
                # Some HM1/HM2 exports have incorrect "Total pot" values (showing collected instead of pot)
                # Detect by:
                #   1. File uses "PokerStars Game #" format AND
                #   2. Filename contains "HM1", "HM2", or "export" (case insensitive)
                # This avoids false positives on normal PokerStars files that happen to use "Game #"
                uses_game_format = hand.handText.startswith("PokerStars Game #")
                filename_lower = getattr(self, 'in_path', '').lower()
                is_likely_hm_export = any(marker in filename_lower for marker in ['hm1', 'hm2', 'export', '.pt'])

                if uses_game_format and is_likely_hm_export and rake > 0:
                    log.info("HM1/HM2 export detected: Correcting total pot from %s to %s (adding rake %s)",
                            total_pot, total_pot + rake, rake)
                    total_pot = total_pot + rake

=======
>>>>>>> 9801e049
                # Set the values on the hand object
                hand.totalpot = total_pot
                hand.rake = rake

                log.info("Parsed from hand text: Total pot=%s, Rake=%s", total_pot, rake)

                # Mark that rake was explicitly parsed (to avoid recalculation)
                hand.rake_parsed = True

            except (ValueError, TypeError) as e:
                log.warning("Failed to parse rake/pot values: %s", e)
        else:
            log.debug("No explicit rake information found in hand text")

    def _parse_decimal_values(self, total_pot_str: str, rake_str: str) -> tuple[Decimal, Decimal]:
        """Parses string representations of total pot and rake into Decimal values.

        Converts the provided pot and rake strings to Decimal objects for accurate financial calculations.

        Args:
            total_pot_str (str): String representation of the total pot amount.
            rake_str (str): String representation of the rake amount.

        Returns:
            tuple[Decimal, Decimal]: The total pot and rake as Decimal values.
        """
        total_pot = Decimal(total_pot_str)
        rake = Decimal(rake_str)
        return total_pot, rake

    def readSummaryInfo(self, summary_info_list: list[str]) -> bool:  # noqa: ARG002
        """Implement the abstract method from HandHistoryConverter."""
        # Add the actual implementation here, or use a placeholder if not needed
        log.info("Reading summary info for PokerStars.")
        return True

    @staticmethod
    def getTableTitleRe(
        game_type: str,
        table_name: str | None = None,
        tournament: str | None = None,
        table_number: str | None = None,
    ) -> str:
        """Generates a regular expression for matching PokerStars table titles.

        Returns a regex string for cash game or tournament table titles based on the provided game type and identifiers.

        Args:
            game_type (str): The type of game ("ring" or "tour").
            table_name (str | None): The name of the table for cash games.
            tournament (str | None): The tournament name for tournament games.
            table_number (str | None): The table number for tournament games.

        Returns:
            str: The regular expression string for matching table titles.
        """
        regex = re.escape(str(table_name))
        log.debug("Regex for cash game: %s", regex)

        if game_type == "tour":
            regex = f"{re.escape(str(tournament))} (Table|Tisch) {re.escape(str(table_number))}"
            log.debug("Regex for tournament: %s", regex)
            log.info(
                "Stars table_name=%r, tournament=%r, table_number=%r",
                table_name,
                tournament,
                table_number,
            )
            log.info("Stars returns: %r", regex)

        return regex<|MERGE_RESOLUTION|>--- conflicted
+++ resolved
@@ -2182,7 +2182,6 @@
             try:
                 total_pot, rake = self._parse_decimal_values(total_pot_str, rake_str)
 
-<<<<<<< HEAD
                 # Some HM1/HM2 exports have incorrect "Total pot" values (showing collected instead of pot)
                 # Detect by:
                 #   1. File uses "PokerStars Game #" format AND
@@ -2197,8 +2196,6 @@
                             total_pot, total_pot + rake, rake)
                     total_pot = total_pot + rake
 
-=======
->>>>>>> 9801e049
                 # Set the values on the hand object
                 hand.totalpot = total_pot
                 hand.rake = rake
