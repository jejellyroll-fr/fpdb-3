--- conflicted
+++ resolved
@@ -424,13 +424,9 @@
                         try:
                             if not os.path.isdir(f):
                                 self.caller.addText("\n" + os.path.basename(f))
-<<<<<<< HEAD
+
                                 log.debug(f"os.path.basename: {os.path.basename(f)}")
                                 log.debug(f"self.caller: {self.caller}")
-=======
-                                log.debug("os.path.basename", os.path.basename(f))
-                                log.debug("self.caller:", self.caller)
->>>>>>> 6c87fae9
                                 log.debug(os.path.basename(f))
                         except KeyError:
                             log.error(f"File '{f}' seems to have disappeared")
@@ -446,11 +442,8 @@
                                     " %d stored, %d duplicates, %d partial, %d skipped, %d errors (time = %f)"
                                     % (stored, duplicates, partial, skipped, errors, ttime)
                                 )
-<<<<<<< HEAD
+
                                 log.debug(f"self.caller2: {self.caller}")
-=======
-                                log.debug("self.caller2:", self.caller)
->>>>>>> 6c87fae9
                         except KeyError:  # TODO: Again, what error happens here? fix when we find out ..
                             log.error(f"KeyError encountered while processing file: {f}")
                         self.updatedsize[f] = stat_info.st_size
